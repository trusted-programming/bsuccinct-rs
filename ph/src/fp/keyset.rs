--- conflicted
+++ resolved
@@ -619,22 +619,13 @@
         }
     }
 
-    /*fn par_map_each_key<R, M, P>(&self, map: M, _retained_hint: P) -> Vec<R>
+    fn par_map_each_key<R, M, P>(&self, map: M, _retained_hint: P) -> Vec<R>
         where M: Fn(&K) -> R + Sync + Send, R: Send, P: Fn(&K) -> bool
     {
         if self.segments.is_empty() {
             (*self.keys).into_par_iter().map(map).collect()
         } else {
             let mut result = Vec::with_capacity(self.indices.len());
-<<<<<<< HEAD
-            for seg_i in 0..self.segments.len()-1 {
-                let slice = &self.keys[self.segments[seg_i].first_key..];
-                result.par_extend(
-                    self.indices[self.segments[seg_i].first_index..self.segments[seg_i+1].first_index]
-                        .into_par_iter()
-                        .map(|d| map(unsafe{slice.get_unchecked(d.as_usize())})));
-            };
-=======
             result.par_extend(self.segments.par_windows(2).flat_map(|segs| {
                 let [seg, next_seg] = segs else { unreachable!() };
                 let first_key = seg.first_key;
@@ -643,10 +634,9 @@
                     .into_par_iter()
                     .map(move |d| map(unsafe{self.keys.get_unchecked(first_key + *d as usize)}))
             }));
->>>>>>> 1912a9ae
             result
         }
-    }*/ // TODO very slow for I=u8
+    } // TODO very slow for I=u8
 
     fn retain_keys<F, P, R>(&mut self, mut filter: F, _retained_earlier: P, remove_count: R)
         where F: FnMut(&K) -> bool, P: FnMut(&K) -> bool, R: FnMut() -> usize
