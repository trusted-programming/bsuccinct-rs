--- conflicted
+++ resolved
@@ -320,22 +320,14 @@
     #[inline] pub fn from_slice_with_conf_stats<K, BS>(keys: &[K], conf: FPHashConf<S>, stats: &mut BS) -> Self
         where K: Hash + Sync, BS: stats::BuildStatsCollector
     {
-<<<<<<< HEAD
-        Self::with_conf_stats(SliceSourceWithRefsEmptyCleaning::<_, u16>::new(keys), conf, stats)
-=======
         Self::with_conf_stats(SliceSourceWithRefs::new(keys), conf, stats)
->>>>>>> a31cdd23
     }
 
     /// Builds `FPHash` for given `keys`, using the configuration `conf`.
     #[inline] pub fn from_slice_with_conf<K>(keys: &[K], conf: FPHashConf<S>) -> Self
         where K: Hash + Sync
     {
-<<<<<<< HEAD
-        Self::with_conf_stats(SliceSourceWithRefsEmptyCleaning::<_, u16>::new(keys), conf, &mut ())
-=======
         Self::with_conf_stats(SliceSourceWithRefs::new(keys), conf, &mut ())
->>>>>>> a31cdd23
     }
 
     /// Builds `FPHash` for given `keys`, using the configuration `conf`.
@@ -400,11 +392,7 @@
 
 impl<K: Hash + Clone + Sync> From<&[K]> for FPHash {
     fn from(keys: &[K]) -> Self {
-<<<<<<< HEAD
-        Self::new(SliceSourceWithRefsEmptyCleaning::<_, u16>::new(keys))
-=======
         Self::new(SliceSourceWithRefs::new(keys))
->>>>>>> a31cdd23
     }
 }
 
