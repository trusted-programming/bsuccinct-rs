use clap::{Parser, ValueEnum};
use ph::fp::{FPHash, FPHashConf, FPHash2, FPHash2Conf, Bits, Bits8, GroupSize, SeedSize, TwoToPowerBits, TwoToPowerBitsStatic};
use bitm::{BitAccess, BitVec};
use std::hash::Hash;
use std::fmt::{Debug, Display, Formatter};
use std::io::{stdout, Write, BufRead};
use cpu_time::ProcessTime;
use std::fs::File;
use std::mem::size_of;
use std::time::Instant;
use boomphf::Mphf;
use cmph_sys::{cmph_io_struct_vector_adapter,cmph_config_new,cmph_config_set_algo,
               CMPH_ALGO_CMPH_CHD,cmph_config_set_graphsize,cmph_config_set_b,cmph_uint32,
               cmph_new,cmph_config_destroy,cmph_io_struct_vector_adapter_destroy,
               cmph_packed_size,cmph_pack,cmph_destroy,cmph_search_packed};
use rayon::current_num_threads;
use dyn_size_of::GetSize;
use ph::BuildSeededHasher;
use ph::fp::keyset::{CachedKeySet, DynamicKeySet, SliceSourceWithClones, SliceSourceWithRefs};
use ph::seedable_hash::BuildWyHash;

#[allow(non_camel_case_types)]
#[derive(Copy, Clone, PartialEq, Eq, PartialOrd, Ord, ValueEnum)]
enum Method {
    /// Most methods
    Most,
    /// FMPHGO with all settings
    FMPHGO_all,
    /// FMPH
    FMPH,
    /// FMPHGO with selected settings
    FMPHGO,
    /// BooMPHF
    Boomphf,
    /// CHD
    CHD,
    /// FMPH restricted to sequence access to keys, with coping only 10% of them (for random access)
    FMPH_lomem,
    /// FMPHGO restricted to sequence access to keys, with coping only 10% of them (for random access)
    FMPHGO_lomem,
    /// FMPH with keys coping
    FMPH_copy,
    /// FMPHGO with keys coping
    FMPHGO_copy
}

#[allow(non_camel_case_types)]
#[derive(Copy, Clone, PartialEq, Eq, PartialOrd, Ord, ValueEnum)]
enum KeySource {
    /// Generate 32 bit keys with xor-shift 32
    xs32,
    /// Generate 64 bit keys with xor-shift 64
    xs64,
    /// Standard input.
    stdin
}

#[derive(Parser)]
#[command(author, version, about, long_about = None)]
/// Minimal perfect hashing benchmark.
struct Conf {
    /// Method to run
    #[arg(value_enum, default_value_t = Method::Most)]
    method: Method,

    /// Number of times to perform the lookup test
    #[arg(short='l', long, default_value_t = 1, value_parser = clap::value_parser!(u32).range(1..))]
    lookup_runs: u32,

    /// Number of times to perform the construction
    #[arg(short='b', long, default_value_t = 1, value_parser = clap::value_parser!(u32).range(1..))]
    build_runs: u32,

    /// Whether to check the validity of built MPHFs
    #[arg(short='v', long, default_value_t = false)]
    verify: bool,

    #[arg(short='s', long, value_enum, default_value_t = KeySource::stdin)]
    key_source: KeySource,

    /// The number of random keys to use or maximum number of keys to read from stdin
    #[arg(short='k', long)]
    keys_num: Option<usize>,

    /// Number of foreign keys (to generate or read) used to test the frequency of detection of non-contained keys
    #[arg(short='f', long, default_value_t = 0)]
    foreign_keys_num: usize,

    /// Skip saving detailed results to CSV file
    #[arg(short='d', long, default_value_t = true)]
    skip_details: bool,
}

/// Represents average (per value) lookup: level searched, times (seconds).
pub struct SearchStats {
    /// average number of level searched
    pub avg_deep: f64,
    /// average lookup time
    pub avg_lookup_time: f64,
    /// proportion of elements not found
    pub absences_found: f64
}

impl SearchStats {
    /// Lookups `h` for all keys in `input` and returns search statistics.
    /// If `verify` is `true`, checks if the MPHF `h` is valid for the given `input`.
    fn new<K: Hash, F: Fn(&K, &mut u64) -> Option<u64>>(input: &[K], h: F, verify: bool, lookup_runs: u32) -> Self {
        if input.is_empty() { return Self::nan(); }
        let mut extra_levels_searched = 0u64;
        let mut not_found = 0usize;
        let start_process_moment = ProcessTime::now();
        if verify {
            let mut seen = Box::<[u64]>::with_zeroed_bits(input.len());
            for v in input {
                if let Some(index) = h(v, &mut extra_levels_searched) {
                    let index = index as usize;
                    assert!(index < input.len(), "MPHF assigns too large value {}>{}.", index, input.len());
                    assert!(!seen.get_bit(index), "MPHF assigns the same value to two keys of input.");
                    seen.set_bit(index);
                } else {
                    not_found += 1;
                }
            }
        } else {
            for v in input {
                if h(v, &mut extra_levels_searched).is_none() {
                    not_found += 1;
                }
            }
        }
        for _ in 1..lookup_runs {
            let mut dump = 0;
            for v in input { h(v, &mut dump); }
        }
        let seconds = start_process_moment.elapsed().as_secs_f64();
        let divider = input.len() as f64;
        Self {
            avg_deep: extra_levels_searched as f64 / divider,
            avg_lookup_time: seconds / (divider * lookup_runs as f64),
            absences_found: not_found as f64 / divider
        }
    }

    pub fn nan() -> Self {
        Self { avg_deep: f64::NAN, avg_lookup_time: f64::NAN, absences_found: f64::NAN }
    }
}

const BENCHMARK_HEADER: &'static str = "size_bytes bits_per_value avg_deep avg_lookup_time build_time build_process_time absent_avg_deep absent_avg_lookup_time absences_found";

struct BenchmarkResult {
    included: SearchStats,
    absent: SearchStats,
    size_bytes: usize,
    bits_per_value: f64,
    build_process_time_seconds: f64,
    build_time_seconds: f64
}

impl Display for BenchmarkResult {
    fn fmt(&self, f: &mut Formatter<'_>) -> std::fmt::Result {
        write!(f, "{} {} {} {} {} {} {} {} {}", self.size_bytes,
               self.bits_per_value, self.included.avg_deep, self.included.avg_lookup_time,
               self.build_time_seconds, self.build_process_time_seconds,
               self.absent.avg_lookup_time, self.absent.avg_lookup_time, self.absent.absences_found
        )
    }
}

trait MPHFBuilder<K: Hash> {
    const CAN_DETECT_ABSENCE: bool = true;

    type MPHF: GetSize;
    fn new(&self, keys: &[K]) -> Self::MPHF;
    fn value(mphf: &Self::MPHF, key: &K, levels: &mut u64) -> Option<u64>;

    /// Builds MPHF and measure the time of building. Returns: MPHF, wall-clock time of building, CPU time of building (consumed by the whole process)
    fn benchmark_build(&self, keys: &[K], repeats: u32) -> (Self::MPHF, f64, f64) {
        let start_process_moment = ProcessTime::now();
        let start_moment = Instant::now();
        for _ in 1..repeats { self.new(keys); }
        let h = self.new(keys);
        let build_time_seconds = start_moment.elapsed().as_secs_f64();
        let build_process_time_seconds = start_process_moment.elapsed().as_secs_f64();
        (h, build_time_seconds / repeats as f64, build_process_time_seconds / repeats as f64)
    }

    /// Builds, tests, and returns MPHF.
    fn benchmark(&self, i: &(Vec<K>, Vec<K>), conf: &Conf) -> (Self::MPHF, BenchmarkResult) {
        let (h, build_time_seconds, build_process_time_seconds) = self.benchmark_build(&i.0, conf.build_runs);
        let included = SearchStats::new(&i.0, |k, s| Self::value(&h, k, s), conf.verify, conf.lookup_runs);
        assert_eq!(included.absences_found, 0.0, "MPHF does not assign the value for {}% keys of the input", included.absences_found*100.0);
        let size_bytes = h.size_bytes();
        let bits_per_value = 8.0 * size_bytes as f64 / i.0.len() as f64;
        let absent = if !conf.skip_details && Self::CAN_DETECT_ABSENCE {
            SearchStats::new(&i.1, |k, s| Self::value(&h, k, s), false, conf.lookup_runs)
        } else {
            SearchStats::nan()
        };
        (h, BenchmarkResult { included, absent, size_bytes, bits_per_value, build_process_time_seconds, build_time_seconds })
    }
}

#[derive(Copy, Clone)]
enum KeyAccess { LoMem(usize), StoreIndices, CopyKeys }

impl<K: Hash + Sync + Send + Clone, S: BuildSeededHasher + Clone + Sync> MPHFBuilder<K> for (FPHashConf<S>, KeyAccess) {
    type MPHF = FPHash<S>;

    fn new(&self, keys: &[K]) -> Self::MPHF {
        match self.1 {
            KeyAccess::LoMem(0) => Self::MPHF::with_conf(DynamicKeySet::with_len(|| keys.iter(), keys.len(), true), self.0.clone()),
            KeyAccess::LoMem(clone_threshold) => Self::MPHF::with_conf(
                CachedKeySet::new(DynamicKeySet::with_len(|| keys.iter(), keys.len(), true), clone_threshold),
                self.0.clone()),
            //KeyAccess::StoreIndices => Self::MPHF::from_slice_with_conf(keys, self.0.clone()),
<<<<<<< HEAD
            KeyAccess::StoreIndices => Self::MPHF::with_conf(SliceSourceWithRefsEmptyCleaning::<_, u8>::new(keys), self.0.clone()),
=======
            KeyAccess::StoreIndices => Self::MPHF::with_conf(SliceSourceWithRefs::new(keys), self.0.clone()),
>>>>>>> a31cdd23
            //KeyAccess::StoreIndices => Self::MPHF::with_conf(CachedKeySet::slice(keys, keys.len()/10), self.0.clone()),
            KeyAccess::CopyKeys => Self::MPHF::with_conf(SliceSourceWithClones::new(keys), self.0.clone())
        }
    }

    #[inline(always)] fn value(mphf: &Self::MPHF, key: &K, levels: &mut u64) -> Option<u64> {
        mphf.get_stats(key, levels)
    }
}

impl<K: Hash + Sync + Send + Clone, GS: GroupSize + Sync, SS: SeedSize, S: BuildSeededHasher + Clone + Sync> MPHFBuilder<K> for (FPHash2Conf<GS, SS, S>, KeyAccess) {
    type MPHF = FPHash2<GS, SS, S>;

    fn new(&self, keys: &[K]) -> Self::MPHF {
        match self.1 {
            KeyAccess::LoMem(0) => Self::MPHF::with_conf(DynamicKeySet::with_len(|| keys.iter(), keys.len(), true), self.0.clone()),
            KeyAccess::LoMem(clone_threshold) => Self::MPHF::with_conf(
                CachedKeySet::new(DynamicKeySet::with_len(|| keys.iter(), keys.len(), true), clone_threshold),
                self.0.clone()),
            //KeyAccess::StoreIndices => Self::MPHF::from_slice_with_conf(keys, self.0.clone()),
<<<<<<< HEAD
            KeyAccess::StoreIndices => Self::MPHF::with_conf(SliceSourceWithRefsEmptyCleaning::<_, u8>::new(keys), self.0.clone()),
=======
            KeyAccess::StoreIndices => Self::MPHF::with_conf(SliceSourceWithRefs::new(keys), self.0.clone()),
>>>>>>> a31cdd23
            //KeyAccess::StoreIndices => Self::MPHF::with_conf(CachedKeySet::slice(keys, keys.len()/10), self.0.clone()),
            KeyAccess::CopyKeys => Self::MPHF::with_conf(SliceSourceWithClones::new(keys), self.0.clone())
        }
    }

    #[inline(always)] fn value(mphf: &Self::MPHF, key: &K, levels: &mut u64) -> Option<u64> {
        mphf.get_stats(key, levels)
    }
}

struct CHDConf { lambda: u8 }

impl<K: Hash> MPHFBuilder<K> for CHDConf {
    type MPHF = Box<[u8]>;

    const CAN_DETECT_ABSENCE: bool = false;

    fn new(&self, keys: &[K]) -> Self::MPHF {
        unsafe {
            let source = cmph_io_struct_vector_adapter(
                keys.as_ptr() as *mut ::std::os::raw::c_void,         // structs
                size_of::<K>() as u32, // struct_size
                0,           // key_offset
                size_of::<K>() as u32, // key_len
                keys.len() as u32); // nkeys

            let config = cmph_config_new(source);
            //cmph_config_set_algo(config, CMPH_CHD_PH); // CMPH_CHD or CMPH_BDZ
            cmph_config_set_algo(config, CMPH_ALGO_CMPH_CHD); // CMPH_CHD or CMPH_BDZ
            cmph_config_set_graphsize(config, 1.01);
            cmph_config_set_b(config, self.lambda as cmph_uint32);
            let hash = cmph_new(config);
            cmph_config_destroy(config);
            cmph_io_struct_vector_adapter_destroy(source);//was: cmph_io_vector_adapter_destroy(source);
            //to_find_perfect_hash.release();

            //let mut packed_hash = vec![MaybeUninit::<u8>::uninit(); cmph_packed_size(hash) as usize].into_boxed_slice();
            let mut packed_hash = vec![0u8; cmph_packed_size(hash) as usize].into_boxed_slice();
            cmph_pack(hash, packed_hash.as_mut_ptr() as *mut ::std::os::raw::c_void);
            cmph_destroy(hash);

            packed_hash
        }
    }

    #[inline(always)] fn value(mphf: &Self::MPHF, key: &K, _levels: &mut u64) -> Option<u64> {
        Some(unsafe{ cmph_search_packed(
            mphf.as_ptr() as *mut ::std::os::raw::c_void,
            key as *const K as *const i8,
            size_of::<K>() as u32) as u64 })
    }
}

struct BooMPHFConf { gamma: f64, mt: bool }

impl<K: Hash + Debug + Sync + Send> MPHFBuilder<K> for BooMPHFConf {
    type MPHF = Mphf<K>;

    fn new(&self, keys: &[K]) -> Self::MPHF {
        if self.mt {
            Mphf::new_parallel(self.gamma, keys, None)
        } else {
            Mphf::new(self.gamma, keys)
        }
    }

    #[inline(always)] fn value(mphf: &Self::MPHF, key: &K, levels: &mut u64) -> Option<u64> {
        mphf.try_hash_bench(&key, levels)
    }
}

fn h2bench<GS, SS, S, K>(hash: S, bits_per_group_seed: SS, bits_per_group: GS, relative_level_size: u16, i: &(Vec<K>, Vec<K>), conf: &Conf, key_access: KeyAccess) -> (f64, BenchmarkResult)
where GS: GroupSize + Sync + Copy, SS: SeedSize + Copy, S: BuildSeededHasher + Sync + Clone, K: Hash + Sync + Send + Clone {
    ((FPHash2Conf::hash_bps_bpg_lsize_threads(hash.clone(), bits_per_group_seed, bits_per_group, relative_level_size, false), key_access).benchmark_build(&i.0, conf.build_runs).1,
     (FPHash2Conf::hash_bps_bpg_lsize(hash.clone(), bits_per_group_seed, bits_per_group, relative_level_size), key_access).benchmark(i, conf).1)
}

fn h2b<GS, S, K>(hash: S, bits_per_group_seed: u8, bits_per_group: GS, relative_level_size: u16, i: &(Vec<K>, Vec<K>), conf: &Conf, key_access: KeyAccess) -> (f64, BenchmarkResult)
    where GS: GroupSize + Sync + Copy, S: BuildSeededHasher + Sync + Clone, K: Hash + Sync + Send + Clone
{
    if bits_per_group_seed.is_power_of_two() {
        match bits_per_group_seed {
            1 => h2bench(hash, TwoToPowerBitsStatic::<0>, bits_per_group, relative_level_size, i, conf, key_access),
            2 => h2bench(hash, TwoToPowerBitsStatic::<1>, bits_per_group, relative_level_size, i, conf, key_access),
            4 => h2bench(hash, TwoToPowerBitsStatic::<2>, bits_per_group, relative_level_size, i, conf, key_access),
            8 => h2bench(hash, Bits8, bits_per_group, relative_level_size, i, conf, key_access),
            16 => h2bench(hash, TwoToPowerBitsStatic::<5>, bits_per_group, relative_level_size, i, conf, key_access),
            _ => unreachable!()
        }
    } else {
        h2bench(hash, Bits(bits_per_group_seed), bits_per_group, relative_level_size, i, conf, key_access)
    }
}

fn fmphgo<S, K>(csv_file: &mut Option<File>, hash: &S, i: &(Vec<K>, Vec<K>), conf: &Conf, bits_per_group_seed: u8, relative_level_size: u16, bits_per_group: u8, key_access: KeyAccess)
                -> (f64, BenchmarkResult)
    where S: BuildSeededHasher + Clone + Sync, K: Hash + Sync + Send + Clone
{
    let (st_build_time, b) = if bits_per_group.is_power_of_two() {
        h2b(hash.clone(), bits_per_group_seed, TwoToPowerBits::new(bits_per_group.trailing_zeros() as u8), relative_level_size, i, conf, key_access)
    } else {
        h2b(hash.clone(), bits_per_group_seed, Bits(bits_per_group), relative_level_size, i, conf, key_access)
    };
    if let Some(ref mut f) = csv_file {
        writeln!(f, "{} {} {} {} {}", bits_per_group_seed, relative_level_size, bits_per_group, st_build_time, b).unwrap();
    }
    (st_build_time, b)
}

const HASH2_BENCHMARK_HEADER: &'static str = "bits_per_group_seed relative_level_size bits_per_group ST_build_time";

fn fmphgo_benchmark_all<S, K>(mut csv_file: Option<File>, hash: S, i: &(Vec<K>, Vec<K>), conf: &Conf, key_access: KeyAccess)
where S: BuildSeededHasher + Clone + Sync, K: Hash + Sync + Send + Clone
{
    if let Some(ref mut f) = csv_file {
        writeln!(f, "{} {}", HASH2_BENCHMARK_HEADER, BENCHMARK_HEADER).unwrap()
    }
    println!("bps rls \\ bpglog 2 3 4 5 ... 62");
    for bits_per_group_seed in 1u8..=10u8 {
        for relative_level_size in (100..=200).step_by(/*50*/100) {
            print!("{} {}", bits_per_group_seed, relative_level_size);
            //for bits_per_group_log2 in 3u8..=7u8 {
            for bits_per_group in (2u8..=62u8).step_by(2) {
                //let (_, b) = Conf::bps_bpg_lsize(bits_per_group_seed, TwoToPowerBits::new(bits_per_group_log2), relative_level_size).benchmark(verify);
                let (_st_build_time, b) = fmphgo(&mut csv_file, &hash, i, conf, bits_per_group_seed, relative_level_size, bits_per_group, key_access);
                print!(" {:.2}", b.bits_per_value);
                stdout().flush().unwrap();
            }
            println!();
        }
    }
}

fn fmphgo_benchmark<S, K>(mut csv_file: Option<File>, hash: S, i: &(Vec<K>, Vec<K>), conf: &Conf, key_access: KeyAccess)
    where S: BuildSeededHasher + Clone + Sync, K: Hash + Sync + Send + Clone
{
    if let Some(ref mut f) = csv_file {
        writeln!(f, "{} {}", HASH2_BENCHMARK_HEADER, BENCHMARK_HEADER).unwrap()
    }
    println!("FMPHGO: s b gamma results...");
    for (bits_per_group_seed, bits_per_group) in [(1, 8), (2, 16), (4, 16), (8, 32)] {
        for relative_level_size in (100..=200).step_by(/*50*/100) {
            let (st_build_time, b) = fmphgo(&mut csv_file, &hash, i, conf, bits_per_group_seed, relative_level_size, bits_per_group, key_access);
            println!(" {} {} {:.1}\tsize [bits/key]: {:.2}\tlookup time [ns]: {:.0}\tbuild time [ms] ST, MT: {:.0}, {:.0}",
                     bits_per_group_seed, bits_per_group, relative_level_size as f64/100.0,
                     b.bits_per_value, b.included.avg_lookup_time * 1_000_000_000.0, st_build_time*1000.0, b.build_time_seconds*1000.0);
        }
    }
}

fn fmph_benchmark<S, K>(mut csv_file: Option<File>, i: &(Vec<K>, Vec<K>), conf: &Conf, use_fp: Option<(S, KeyAccess)>)
where S: BuildSeededHasher + Clone + Sync, K: Hash + Sync + Send + Debug + Clone
{
    if let Some(ref mut f) = csv_file {
        writeln!(f, "gamma ST_build_time {}", BENCHMARK_HEADER).unwrap()
    }
    if use_fp.is_some() { print!("FMPH"); } else { print!("boomphf") }
    println!(": gamma results...");
    for relative_level_size in (100..=200).step_by(/*50*/100) {
        let gamma = relative_level_size as f64 / 100.0f64;
        let (st_build_time, b) = if let Some((ref hash, key_access)) = use_fp {
            //let mut r = bbmap::bb::hash::Conf::hash_lsize(/*fnv::FnvBuildHasher::default()*/ hash.clone(), relative_level_size).benchmark(verify).1;
            //(std::mem::replace(&mut r.build_time_seconds, f64::NAN), r)
            ((FPHashConf::hash_lsize_threads(hash.clone(), relative_level_size, false), key_access).benchmark_build(&i.0, conf.build_runs).1,
             (FPHashConf::hash_lsize_threads(hash.clone(), relative_level_size, true), key_access).benchmark(i, conf).1)
        } else {
            (BooMPHFConf { gamma, mt: false }.benchmark_build(&i.0, conf.build_runs).1,
             BooMPHFConf { gamma, mt: true }.benchmark(i, conf).1)
        };
        println!(" {:.1}\tsize [bits/key]: {:.2}\tlookup time [ns]: {:.0}\tbuild time [ms] ST, MT: {:.0}, {:.0}", gamma, b.bits_per_value, b.included.avg_lookup_time * 1_000_000_000.0, st_build_time * 1000.0, b.build_time_seconds * 1000.0);
        if let Some(ref mut f) = csv_file {
            writeln!(f, "{} {} {}", gamma, st_build_time, b).unwrap();
        }
    }
}

fn chd_benchmark<K>(mut csv_file: Option<File>, i: &(Vec<K>, Vec<K>), conf: &Conf)
where K: Hash
{
    if let Some(ref mut f) = csv_file {
        writeln!(f, "lambda {}", BENCHMARK_HEADER).unwrap()
    }
    println!("CHD: lambda results...");
    for lambda in 1..=6 {
        let b = CHDConf{ lambda }.benchmark(i, conf).1;
        if let Some(ref mut f) = csv_file {
            writeln!(f, "{} {}", lambda, b).unwrap();
        }
        println!(" {}\tsize [bits/key]: {:.2}\tlookup time [ns]: {:.0}\tbuild time [ms]: {:.0}", lambda, b.bits_per_value, b.included.avg_lookup_time * 1_000_000_000.0, b.build_process_time_seconds * 1_000.0);
    }
}

fn file<K>(method_name: &str, conf: &Conf, i: &(Vec<K>, Vec<K>)) -> Option<File> {
    if conf.skip_details { return None; }
    let ks_name = match conf.key_source {
        KeySource::xs32 => "32",
        KeySource::xs64 => "64",
        KeySource::stdin => "str",
    };
    Some(File::create(format!("{}_{}_{}_{}.csv", method_name, ks_name, i.0.len(), i.1.len())).unwrap())
}

fn run<K: Hash + Sync + Send + Clone + Debug>(conf: &Conf, i: &(Vec<K>, Vec<K>)) {
    if conf.method == Method::FMPHGO_all {
        fmphgo_benchmark_all(file("FMPHGO_all", &conf, i), BuildWyHash::default(), &i, &conf, KeyAccess::StoreIndices);
    }
    if conf.method == Method::Boomphf || conf.method == Method::Most {
        fmph_benchmark::<BuildWyHash, _>(file("BooMPHF", &conf, i), i, conf, None);
    }
    if conf.method == Method::FMPH || conf.method == Method::Most {
        fmph_benchmark(file("FMPH", &conf, i), i, conf, Some((BuildWyHash::default(), KeyAccess::StoreIndices)));
    }
    if conf.method == Method::FMPHGO || conf.method == Method::Most {
        fmphgo_benchmark(file("FMPHGO", &conf, i), BuildWyHash::default(), i, conf, KeyAccess::StoreIndices);
    }
    if conf.method == Method::CHD || conf.method == Method::Most {
        if conf.key_source == KeySource::stdin {
            eprintln!("Benchmarking CHD with keys from stdin is not supported.")
        } else {
            chd_benchmark(file("CHD", &conf, i), i, conf);
        }
    }
    if conf.method == Method::FMPH_copy {
        fmph_benchmark(file("FMPH_copy", &conf, i), i, conf, Some((BuildWyHash::default(), KeyAccess::CopyKeys)));
    }
    if conf.method == Method::FMPHGO_copy {
        fmphgo_benchmark(file("FMPHGO_copy", &conf, i), BuildWyHash::default(), i, conf, KeyAccess::CopyKeys);
    }
    if conf.method == Method::FMPH_lomem {
        let ten_percent = i.0.len() / 10;
        fmph_benchmark(file("FMPH_lomem", &conf, i), i, conf, Some((BuildWyHash::default(), KeyAccess::LoMem(ten_percent))));
    }
    if conf.method == Method::FMPHGO_lomem {
        let ten_percent = i.0.len() / 10;
        fmphgo_benchmark(file("FMPHGO_lomem", &conf, i), BuildWyHash::default(), i, conf, KeyAccess::LoMem(ten_percent));
    }
}

/// Infinitive iterator over random u32 values generated by xorshift 32 algorithm.
///
/// It must be initialized by non-zero seed, never generates zero, and has period 2^32-1.
///
/// See <https://www.jstatsoft.org/article/view/v008i14>.
struct XorShift32(u32);

impl Iterator for XorShift32 {
    type Item = u32;

    fn next(&mut self) -> Option<Self::Item> {
        self.0 ^= self.0 << 13;
        self.0 ^= self.0 >> 17;
        self.0 ^= self.0 << 5;
        Some(self.0)
    }
}

/*struct Generate32x<const N: usize>(XorShift32);
impl<const N: usize> Generate32x<N> {
    pub fn new(seed: u32) -> Self { Self(XorShift32(seed)) }
}

impl<const N: usize> Iterator for Generate32x<N> {
    type Item = [u32; N];

    fn next(&mut self) -> Option<Self::Item> {
        /*let mut result: [MaybeUninit<u32>; N] = unsafe {
            MaybeUninit::uninit().assume_init()
        };
        for v in &mut result { v.write(self.0.next().unwrap()); }
        Some(unsafe{std::mem::transmute::<_, [u32; N]>(result)})*/
        let mut result = [0u32; N];
        for v in &mut result { *v = self.0.next().unwrap(); }
        Some(result)
    }
}*/

struct XorShift64(u64);

impl Iterator for XorShift64 {
    type Item = u64;

    fn next(&mut self) -> Option<Self::Item> {
        self.0 ^= self.0 << 13;
        self.0 ^= self.0 >> 7;
        self.0 ^= self.0 << 17;
        Some(self.0)
    }
}

fn gen_data<I: Iterator>(keys_num: usize, foreign_keys_num: usize, mut generator: I) -> (Vec<I::Item>, Vec<I::Item>) {
    (generator.by_ref().take(keys_num).collect(), generator.take(foreign_keys_num).collect())
}

//fn test_data_32x<const N: usize>(how_many: usize) -> (Vec<[u32; N]>, Vec<[u32; N]>) { test_data(how_many, Generate32x::<N>::new(5678)) }

fn print_input_stats(setname: &str, strings: &[String]){
    if strings.len() == 0 {
        println!("{} is empty", setname);
    } else {
        println!("{} has {} strings with an average length of {:.1} bytes", setname, strings.len(), strings.iter().map(|s| s.len()).sum::<usize>() as f64 / strings.len() as f64)
    }
}

fn main() {
    let conf = Conf::parse();
    println!("{} threads available for multi-threaded calculations", current_num_threads());
    match conf.key_source {
        KeySource::xs32 => { run(&conf, &gen_data(conf.keys_num.unwrap(), conf.foreign_keys_num, XorShift32(1234))); },
        KeySource::xs64 => { run(&conf, &gen_data(conf.keys_num.unwrap(), conf.foreign_keys_num, XorShift64(1234))); },
        KeySource::stdin => {
            let lines = std::io::stdin().lock().lines().map(|l| l.unwrap());
            let i = if let Some(keys_num) = conf.keys_num {
                gen_data(keys_num, conf.foreign_keys_num, lines)
            } else {
                (lines.collect(), Vec::new())
            };
            print_input_stats("key set", &i.0);
            print_input_stats("foreign key set", &i.1);
            run(&conf, &i);
        }
    };
}<|MERGE_RESOLUTION|>--- conflicted
+++ resolved
@@ -214,11 +214,7 @@
                 CachedKeySet::new(DynamicKeySet::with_len(|| keys.iter(), keys.len(), true), clone_threshold),
                 self.0.clone()),
             //KeyAccess::StoreIndices => Self::MPHF::from_slice_with_conf(keys, self.0.clone()),
-<<<<<<< HEAD
-            KeyAccess::StoreIndices => Self::MPHF::with_conf(SliceSourceWithRefsEmptyCleaning::<_, u8>::new(keys), self.0.clone()),
-=======
-            KeyAccess::StoreIndices => Self::MPHF::with_conf(SliceSourceWithRefs::new(keys), self.0.clone()),
->>>>>>> a31cdd23
+            KeyAccess::StoreIndices => Self::MPHF::with_conf(SliceSourceWithRefs::<_, u8>::new(keys), self.0.clone()),
             //KeyAccess::StoreIndices => Self::MPHF::with_conf(CachedKeySet::slice(keys, keys.len()/10), self.0.clone()),
             KeyAccess::CopyKeys => Self::MPHF::with_conf(SliceSourceWithClones::new(keys), self.0.clone())
         }
@@ -239,11 +235,7 @@
                 CachedKeySet::new(DynamicKeySet::with_len(|| keys.iter(), keys.len(), true), clone_threshold),
                 self.0.clone()),
             //KeyAccess::StoreIndices => Self::MPHF::from_slice_with_conf(keys, self.0.clone()),
-<<<<<<< HEAD
-            KeyAccess::StoreIndices => Self::MPHF::with_conf(SliceSourceWithRefsEmptyCleaning::<_, u8>::new(keys), self.0.clone()),
-=======
-            KeyAccess::StoreIndices => Self::MPHF::with_conf(SliceSourceWithRefs::new(keys), self.0.clone()),
->>>>>>> a31cdd23
+            KeyAccess::StoreIndices => Self::MPHF::with_conf(SliceSourceWithRefs::<_, u8>::new(keys), self.0.clone()),
             //KeyAccess::StoreIndices => Self::MPHF::with_conf(CachedKeySet::slice(keys, keys.len()/10), self.0.clone()),
             KeyAccess::CopyKeys => Self::MPHF::with_conf(SliceSourceWithClones::new(keys), self.0.clone())
         }
