#![doc = include_str!("../README.md")]
<<<<<<< HEAD
=======

>>>>>>> a5af07ff
mod elias_fano;
mod bitm;
mod sucds;
mod succinct;
mod sux;
#[cfg(feature = "vers-vecs")] mod vers;

use std::{fs::{File, OpenOptions}, hint::black_box, num::{NonZeroU32, NonZeroU64}, ops::Range, time::Instant};
use std::io::Write;

use butils::{UnitPrefix, XorShift64};
use clap::{Parser, Subcommand, ValueEnum};

//#[allow(non_camel_case_types)]
//#[derive(Copy, Clone, PartialEq, Eq, PartialOrd, Ord, ValueEnum)]
#[derive(Subcommand)]
pub enum Structure {
    /// Elias-Fano from cseq crate
    EliasFano,
    /// Rank/Select on uncompressed bit vector using bitm crate
    BitmBV,
    /// Rank/Select on uncompressed bit vector using sucds crate
    SucdsBV,
    /// Rank/Select on uncompressed bit vector using Jacobson from succinct crate
    #[clap(visible_alias = "succ-jacobson")]
    SuccinctJacobson,
    /// Rank/Select on uncompressed bit vector using Rank9 from succinct crate
    #[clap(visible_aliases = ["succ-rank9", "succ-r9"])]
    SuccinctRank9,
    /// SelectFixed1 on uncompressed bit vector using sux crate
    #[clap(visible_aliases = ["sux-sf1", "sux-sel1"])]
    SuxSelectFixed1,
    /// SelectFixed2 on uncompressed bit vector using sux crate
    #[clap(visible_aliases = ["sux-sf2", "sux-sel2"])]
    SuxSelectFixed2,
    /// Rank/Select on uncompressed bit vector using vers crate
    #[cfg(feature = "vers-vecs")] Vers,
    /// Rank and select on bit vectors using all supported methods and crates
    BV
}

#[derive(Copy, Clone, PartialEq, Eq, PartialOrd, Ord, ValueEnum)]
pub enum Distribution {
    /// Items distributed uniformly across the universe.
    #[clap(alias = "u")]
    Uniform,
    /// 99% of the items on the last num indexes of the universe.
    #[clap(alias = "a")]
    Adversarial,
    /// Item density increases linearly with indexes.
    #[clap(aliases = ["l", "ld"])]
    LinearlyDensified,
}

impl std::fmt::Display for Distribution {
    fn fmt(&self, f: &mut std::fmt::Formatter<'_>) -> std::fmt::Result {
        write!(f, "{}", match *self {
            Distribution::Uniform => "uniform",
            Distribution::Adversarial => "adversarial",
            Distribution::LinearlyDensified => "linearly densified",
        })
    }
}

#[derive(Parser)]
#[command(author, version, about, long_about = None, infer_subcommands=true, infer_long_args=true)]
/// Compact sequences benchmark.
pub struct Conf {
    /// Structure to test
    #[command(subcommand)]
    pub structure: Structure,

    /// The number of items to use
    #[arg(short = 'n', long, default_value_t = 500_000_000)]
    pub num: usize,

    /// Item universe.
    #[arg(short = 'u', long, default_value_t = 1_000_000_000)]
    pub universe: usize,

    /// Distribution of items across the universe.
    #[arg(short='d', long, value_enum, default_value_t = Distribution::Uniform)]
    pub distribution: Distribution,

    /// Time (in seconds) of measuring and warming up the CPU cache before measuring
    #[arg(short='t', long, default_value_t = 5)]
    pub time: u16,

    /// Time (in seconds) of cooling (sleeeping) before measuring
    #[arg(short='c', long, default_value_t = 2)]
    pub cooling_time: u16,

    /// Whether to check the validity of built sequence
    #[arg(long, default_value_t = false)]
    pub verify: bool,

    /// Seed for (XorShift64) random number generator
    #[arg(short='s', long, default_value_t = NonZeroU64::new(1234).unwrap())]
    pub seed: NonZeroU64,

    // Number of pre-generated queries
    #[arg(short='q', long, default_value_t = NonZeroU32::new(1_000_000).unwrap())]
    pub queries: NonZeroU32,

    /// Save detailed results to CSV file(s)
    #[arg(short='f', long, default_value_t = false)]
    pub save_details: bool,
}

const INPUT_HEADER: &'static str = "universe,num,distribution";
const RANK_SELECT_HEADER: &'static str = "method,space_overhead,time_per_query";

struct Tester<'c> {
    conf: &'c Conf,
    number_of_ones: usize,
    rank_includes_current: bool
}

fn check<R: Into<Option<usize>>>(structure_name: &str, operation_name: &str, argument: usize, expected: usize, got: R) {
    if let Some(got) = got.into() {
        if got != expected {
            eprintln!("{structure_name}: {operation_name}({argument}) returned {got}, but should {expected}");
        }
    } else {
        eprintln!("{structure_name}: select({argument}) returned None, but should {expected}")
    }
}

impl<'c> Tester<'c> {
    #[inline(always)] pub fn raport_rank<R: Into<Option<usize>>, F>(&self, method_name: &str, space_overhead: f64, rank: F)
    where F: Fn(usize) -> R
    {
        print!("  rank:  space overhead {:.2}%", space_overhead);
        let time = self.conf.queries_measure(&self.conf.rand_queries(self.conf.universe), &rank).as_nanos();
        println!("  time/query {:.2}ns", time);
        self.conf.save_rank(method_name, space_overhead, time);
        self.verify_rank(method_name, rank);
    }

    fn verify_rank<R: Into<Option<usize>>, F>(&self, method_name: &str, rank: F) where F: Fn(usize) -> R {
        if self.conf.verify {
            //print!("   verification of rank answers... ");
            self.conf.data_foreach(|index, mut expected_rank, value| {
                if self.rank_includes_current && value { expected_rank += 1 }
                check(method_name, "rank", index, expected_rank, rank(index))
            });
            //println!("DONE");
        }
    }

    #[inline(always)] pub fn raport_select1<R: Into<Option<usize>>, F>(&self, method_name: &str, space_overhead: f64, select: F)
    where F: Fn(usize) -> R
    {
        if self.number_of_ones == 0 {
            //println!("skipping select1 test as there are no ones");
            return;
        }
        print!("  select1:");
        if space_overhead != 0.0 { print!("  space overhead {:.2}%", space_overhead); }
        let time = self.conf.queries_measure(&self.conf.rand_queries(self.number_of_ones), &select).as_nanos();
        println!("  time/query {:.2}ns", time);
        self.conf.save_select1(method_name, space_overhead, time);
        self.verify_select1(method_name, select);
    }

    fn verify_select1<R: Into<Option<usize>>, F>(&self, method_name: &str, select: F) where F: Fn(usize) -> R {
        if self.conf.verify {
            //print!("   verification of select1 answers... ");
            self.conf.data_foreach(|index, rank, value| if value {
                check(method_name, "select", rank, index, select(rank))
            });
            //println!("DONE");
        }
    }

    #[inline(always)] pub fn raport_select0<R: Into<Option<usize>>, F>(&self, method_name: &str, space_overhead: f64, select0: F)
    where F: Fn(usize) -> R
    {
        if self.conf.universe == self.number_of_ones {
            //println!("skipping select0 test as there are no zeros");
            return;
        }
        print!("  select0:");
        if space_overhead != 0.0 { print!("  space overhead {:.2}%", space_overhead); }
        let time = self.conf.queries_measure(
            &self.conf.rand_queries(self.conf.universe-self.number_of_ones),
            &select0).as_nanos();
        println!("  time/query {:.2}ns", time);
        self.conf.save_select0(method_name, space_overhead, time);
        self.verify_select0(method_name, select0);
    }

    fn verify_select0<R: Into<Option<usize>>, F>(&self, method_name: &str, select0: F) where F: Fn(usize) -> R {
        if self.conf.verify {
            //print!("   verification of select0 answers... ");
            self.conf.data_foreach(|index, rank1, value| if !value {
                let rank0 = index - rank1;
                check(method_name, "select0", rank0, index, select0(rank0))
            });
            //println!("DONE");
        }
    }
}

impl Conf {
    #[inline(always)] fn uniform_foreach<F: FnMut(usize, usize, bool)>(&self, mut f: F, gen: &mut XorShift64, total_ones: &mut usize, mut num: usize, universe: Range<usize>) {
        let mut remain_universe = universe.len();
        for i in universe {
            let included = gen.get() as usize % remain_universe < num;
            f(i, *total_ones, included);
            if included {
                *total_ones += 1;
                num -= 1;
            }
            remain_universe -= 1;
        }
    }

    #[inline(always)] fn data_foreach<F: FnMut(usize, usize, bool)>(&self, mut f: F) -> usize {
        let mut gen = self.rand_gen();
        let mut number_of_ones = 0;

        match self.distribution {
            Distribution::Uniform => self.uniform_foreach(f, &mut gen, &mut number_of_ones, self.num, 0..self.universe),
            Distribution::Adversarial => {
                let sparse_threshold = self.universe - self.num;
                self.uniform_foreach(&mut f, &mut gen, &mut number_of_ones, (self.num+50)/100, 0..sparse_threshold);
                let num = self.num - number_of_ones;
                self.uniform_foreach(f, &mut gen, &mut number_of_ones, num, sparse_threshold..self.universe);
            }
            Distribution::LinearlyDensified => {    // linear density increase
                let (reverse, num_dbl) = if self.num * 2 > self.universe {
                    (true, (self.universe - self.num)*2)
                } else {
                    (false, self.num*2)
                };
                for i in 0..self.universe {
                    /*let remain_universe = self.universe - i;
                    let remain_num = num - number_of_ones;
                    let included = (gen.get() as usize % remain_universe * (remain_universe-1) < 2 * remain_num * i) ^ reverse;*/
                    let j = if reverse { self.universe - i } else { i };
                    let included = (gen.get() as usize % self.universe * (self.universe-1) < num_dbl * j) ^ reverse;
                    f(i, number_of_ones, included);
                    number_of_ones += included as usize;
                }
            }
        }
        number_of_ones
    }

    fn rand_data<F: FnMut(usize, bool)>(&self, mut add: F) -> Tester {
        let number_of_ones = self.data_foreach(|index, _, v| add(index, v));
        println!(" input: number of bit ones is {} / {} ({:.2}%), {} distribution",
            number_of_ones, self.universe, percent_of(number_of_ones, self.universe), self.distribution);
        Tester { conf: self, number_of_ones, rank_includes_current: false }
    }

    fn file(&self, file_name: &str, extra_header: &str) -> Option<File> {
        if !self.save_details { return None; }
        let file_name = format!("{}.csv", file_name);
        let file_already_existed = std::path::Path::new(&file_name).exists();
        let mut file = OpenOptions::new().append(true).create(true).open(&file_name).unwrap();
        if !file_already_existed { writeln!(file, "{},{}", INPUT_HEADER, extra_header).unwrap(); }
        Some(file)
    }

    fn save_rank_or_select(&self, file_name: &str, method_name: &str, space_overhead: f64, time: f64) {
        if let Some(mut file) = self.file(file_name, RANK_SELECT_HEADER) {
            writeln!(file, "{},{},{},{},{},{}", self.universe, self.num, self.distribution, method_name, space_overhead, time).unwrap();
        }
    }
    
    pub fn save_rank(&self, method_name: &str, space_overhead: f64, time: f64) {
        self.save_rank_or_select("rank", method_name, space_overhead, time)
    }

    pub fn save_select1(&self, method_name: &str, space_overhead: f64, time: f64) {
        self.save_rank_or_select("select1", method_name, space_overhead, time)
    }

    pub fn save_select0(&self, method_name: &str, space_overhead: f64, time: f64) {
        self.save_rank_or_select("select0", method_name, space_overhead, time)
    }

    fn rand_gen(&self) -> XorShift64 { XorShift64(self.seed.get()) }

    fn rand_queries(&self, query_universe: usize) -> Box<[usize]> {
        self.rand_gen().take(self.queries.get() as usize).map(|v| v as usize % query_universe).collect()
    }

    #[inline(always)] fn measure<F>(&self, f: F) -> f64
     where F: Fn()
    {
        if self.cooling_time > 0 {
            std::thread::sleep(std::time::Duration::from_secs(self.cooling_time as u64));
        }
        let mut iters = 1;
        if self.time > 0 {
            let time = Instant::now();
            loop {
                f();
                if time.elapsed().as_secs() > self.time as u64 { break; }
                iters += 1;
            }
        }
        let start_moment = Instant::now();
        for _ in 0..iters { f(); }
        return start_moment.elapsed().as_secs_f64() / iters as f64
    }

    #[inline(always)] fn queries_measure<R, F>(&self, queries: &[usize], f: F) -> f64
    where F: Fn(usize) -> R
    {
        self.measure(|| for i in queries { black_box(f(*i)); }) / queries.len() as f64
    }

    /*#[inline(always)]pub fn raport_rank<R, F>(&self, method_name: &str, space_overhead: f64, f: F)
    where F: Fn(usize) -> R
    {
        print!("  rank:  space overhead {:.2}%", space_overhead);
        let time = self.queries_measure(&self.rand_queries(self.universe), f).as_nanos();
        println!("  time/query {:.2}ns", time);
        self.save_rank(method_name, space_overhead, time)
    }

    #[inline(always)]pub fn raport_select1<R, F>(&self, method_name: &str, space_overhead: f64, f: F)
    where F: Fn(usize) -> R
    {
        print!("  select1:");
        if space_overhead != 0.0 { print!("  space overhead {:.2}%", space_overhead); }
        let time = self.queries_measure(&self.rand_queries(self.num), f).as_nanos();
        println!("  time/query {:.2}ns", time);
        self.save_select1(method_name, space_overhead, time)
    }

    #[inline(always)]pub fn raport_select0<R, F>(&self, method_name: &str, space_overhead: f64, f: F)
    where F: Fn(usize) -> R
    {
        print!("  select0:");
        if space_overhead != 0.0 { print!("  space overhead {:.2}%", space_overhead); }
        let time = self.queries_measure(&self.rand_queries(self.universe-self.num), f).as_nanos();
        println!("  time/query {:.2}ns", time);
        self.save_select0(method_name, space_overhead, time)
    }*/

    /*#[inline(always)] fn sampling_measure<R, F>(&self, steps: StepBy<Range<usize>>, f: F) -> f64
    where F: Fn(usize) -> R
    {
        self.measure(|| for i in steps.clone() { black_box(f(i)); }) / steps.len() as f64
    }

    #[inline(always)] fn num_sampling_measure<R, F>(&self, steps_num: usize, f: F) -> f64
    where F: Fn(usize) -> R
    {
        self.sampling_measure((0..self.num).step_by((self.num / steps_num).max(1)), f)
    }

    #[inline(always)] fn num_complement_sampling_measure<R, F>(&self, steps_num: usize, f: F) -> f64
    where F: Fn(usize) -> R
    {
        let complement = self.universe - self.num;
        self.sampling_measure((0..complement).step_by((complement / steps_num).max(1)), f)
    }

    #[inline(always)] fn universe_sampling_measure<R, F>(&self, steps_num: usize, f: F) -> f64
    where F: Fn(usize) -> R
    {
        self.sampling_measure((0..self.universe).step_by((self.universe / steps_num).max(1)), f)
    }*/
}

fn percent_of(overhead: usize, whole: usize) -> f64 { (overhead*100) as f64 / whole as f64 }
fn percent_of_diff(with_overhead: usize, whole: usize) -> f64 { percent_of(with_overhead-whole, whole) }

fn main() {
    let conf: Conf = Conf::parse();
    match conf.structure {
        Structure::EliasFano => elias_fano::benchmark(&conf),
        Structure::BitmBV => bitm::benchmark_rank_select(&conf),
        Structure::SucdsBV => sucds::benchmark_rank9_select(&conf),
        Structure::SuccinctJacobson => succinct::benchmark_jacobson(&conf),
        Structure::SuccinctRank9 => succinct::benchmark_rank9(&conf),
        Structure::SuxSelectFixed1 => sux::benchmark_select_fixed1(&conf),
        Structure::SuxSelectFixed2 => sux::benchmark_select_fixed2(&conf),
        #[cfg(feature = "vers-vecs")] Structure::Vers => vers::benchmark_rank_select(&conf),
        Structure::BV => {
            bitm::benchmark_rank_select(&conf);
            sucds::benchmark_rank9_select(&conf);
            succinct::benchmark_rank9(&conf);
            succinct::benchmark_jacobson(&conf);
            #[cfg(feature = "vers-vecs")] vers::benchmark_rank_select(&conf);
            sux::benchmark_select_fixed2(&conf);
            sux::benchmark_select_fixed1(&conf);
        },
    }
}<|MERGE_RESOLUTION|>--- conflicted
+++ resolved
@@ -1,8 +1,5 @@
 #![doc = include_str!("../README.md")]
-<<<<<<< HEAD
-=======
-
->>>>>>> a5af07ff
+
 mod elias_fano;
 mod bitm;
 mod sucds;
